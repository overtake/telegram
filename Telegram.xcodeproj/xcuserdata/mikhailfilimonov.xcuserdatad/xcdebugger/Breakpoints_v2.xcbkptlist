<?xml version="1.0" encoding="UTF-8"?>
<Bucket
   type = "1"
   version = "2.0">
   <Breakpoints>
      <BreakpointProxy
         BreakpointExtensionID = "Xcode.Breakpoint.FileBreakpoint">
         <BreakpointContent
            shouldBeEnabled = "Yes"
            ignoreCount = "0"
            continueAfterRunningActions = "No"
            filePath = "TGAnimationBlockDelegate.m"
            timestampString = "460648376.268698"
            startingColumnNumber = "9223372036854775807"
            endingColumnNumber = "9223372036854775807"
            startingLineNumber = "29"
            endingLineNumber = "29"
            landmarkName = "-pop_animationDidStop:finished:"
            landmarkType = "5">
         </BreakpointContent>
      </BreakpointProxy>
      <BreakpointProxy
         BreakpointExtensionID = "Xcode.Breakpoint.FileBreakpoint">
         <BreakpointContent
            shouldBeEnabled = "Yes"
            ignoreCount = "0"
            continueAfterRunningActions = "No"
            filePath = "sqlcipher/sqlite3.c"
            timestampString = "461002972.462683"
            startingColumnNumber = "9223372036854775807"
            endingColumnNumber = "9223372036854775807"
            startingLineNumber = "14946"
            endingLineNumber = "14946"
            landmarkName = "sqlite3_rekey_v2()"
            landmarkType = "7">
         </BreakpointContent>
      </BreakpointProxy>
      <BreakpointProxy
         BreakpointExtensionID = "Xcode.Breakpoint.FileBreakpoint">
         <BreakpointContent
            shouldBeEnabled = "Yes"
            ignoreCount = "0"
            continueAfterRunningActions = "No"
            filePath = "TelegramTest/TGAudioPlayerListView.m"
            timestampString = "469485502.930103"
            startingColumnNumber = "9223372036854775807"
            endingColumnNumber = "9223372036854775807"
            startingLineNumber = "378"
            endingLineNumber = "378"
            landmarkName = "-receivedMessage:position:itsSelf:"
            landmarkType = "5">
         </BreakpointContent>
      </BreakpointProxy>
      <BreakpointProxy
         BreakpointExtensionID = "Xcode.Breakpoint.FileBreakpoint">
         <BreakpointContent
            shouldBeEnabled = "No"
            ignoreCount = "0"
            continueAfterRunningActions = "No"
            filePath = "TelegramTest/MessagesViewController.m"
            timestampString = "471566626.134466"
            startingColumnNumber = "9223372036854775807"
            endingColumnNumber = "9223372036854775807"
            startingLineNumber = "2326"
            endingLineNumber = "2326"
            landmarkName = "-showMessage:fromMsg:animated:selectText:switchDiscussion:flags:"
            landmarkType = "5">
         </BreakpointContent>
      </BreakpointProxy>
      <BreakpointProxy
         BreakpointExtensionID = "Xcode.Breakpoint.FileBreakpoint">
         <BreakpointContent
            shouldBeEnabled = "No"
            ignoreCount = "0"
            continueAfterRunningActions = "No"
            filePath = "MtProtoKit/MTProtoKit/MTProto.m"
            timestampString = "471356296.354995"
            startingColumnNumber = "9223372036854775807"
            endingColumnNumber = "9223372036854775807"
            startingLineNumber = "711"
            endingLineNumber = "711"
            landmarkName = "-transportReadyForTransaction:transportSpecificTransaction:forceConfirmations:transactionReady:"
            landmarkType = "5">
         </BreakpointContent>
      </BreakpointProxy>
      <BreakpointProxy
         BreakpointExtensionID = "Xcode.Breakpoint.FileBreakpoint">
         <BreakpointContent
            shouldBeEnabled = "No"
            ignoreCount = "0"
            continueAfterRunningActions = "No"
            filePath = "MtProtoKit/MTProtoKit/MTProto.m"
            timestampString = "471356296.354995"
            startingColumnNumber = "9223372036854775807"
            endingColumnNumber = "9223372036854775807"
            startingLineNumber = "808"
            endingLineNumber = "808"
            landmarkName = "-transportReadyForTransaction:transportSpecificTransaction:forceConfirmations:transactionReady:"
            landmarkType = "5">
         </BreakpointContent>
      </BreakpointProxy>
      <BreakpointProxy
         BreakpointExtensionID = "Xcode.Breakpoint.FileBreakpoint">
         <BreakpointContent
            shouldBeEnabled = "No"
            ignoreCount = "0"
            continueAfterRunningActions = "No"
            filePath = "MtProtoKit/MTProtoKit/MTProto.m"
            timestampString = "471355741.109044"
            startingColumnNumber = "9223372036854775807"
            endingColumnNumber = "9223372036854775807"
            startingLineNumber = "123"
            endingLineNumber = "123"
            landmarkName = "-initWithContext:datacenterId:"
            landmarkType = "5">
         </BreakpointContent>
      </BreakpointProxy>
      <BreakpointProxy
         BreakpointExtensionID = "Xcode.Breakpoint.FileBreakpoint">
         <BreakpointContent
            shouldBeEnabled = "No"
            ignoreCount = "0"
            continueAfterRunningActions = "No"
            filePath = "MtProtoKit/MTProtoKit/MTProto.m"
            timestampString = "471357106.450741"
            startingColumnNumber = "9223372036854775807"
            endingColumnNumber = "9223372036854775807"
            startingLineNumber = "256"
            endingLineNumber = "256"
            landmarkName = "-resetTransport"
            landmarkType = "5">
         </BreakpointContent>
      </BreakpointProxy>
      <BreakpointProxy
         BreakpointExtensionID = "Xcode.Breakpoint.FileBreakpoint">
         <BreakpointContent
            shouldBeEnabled = "No"
            ignoreCount = "0"
            continueAfterRunningActions = "No"
            filePath = "MtProtoKit/MTProtoKit/MTDatacenterTransferAuthAction.m"
            timestampString = "471357433.859459"
            startingColumnNumber = "9223372036854775807"
            endingColumnNumber = "9223372036854775807"
            startingLineNumber = "182"
            endingLineNumber = "182"
            landmarkName = "-fail"
            landmarkType = "5">
         </BreakpointContent>
      </BreakpointProxy>
      <BreakpointProxy
         BreakpointExtensionID = "Xcode.Breakpoint.FileBreakpoint">
         <BreakpointContent
            shouldBeEnabled = "Yes"
            ignoreCount = "0"
            continueAfterRunningActions = "No"
<<<<<<< HEAD
            filePath = "TelegramTest/DownloadItem.m"
            timestampString = "471805996.685664"
            startingColumnNumber = "9223372036854775807"
            endingColumnNumber = "9223372036854775807"
            startingLineNumber = "99"
            endingLineNumber = "99"
            landmarkName = "-cancel"
=======
            filePath = "TelegramTest/TGVTAcceleratedVideoView.m"
            timestampString = "471535343.016577"
            startingColumnNumber = "9223372036854775807"
            endingColumnNumber = "9223372036854775807"
            startingLineNumber = "505"
            endingLineNumber = "505"
            landmarkName = "-setupBuffers"
            landmarkType = "5">
         </BreakpointContent>
      </BreakpointProxy>
      <BreakpointProxy
         BreakpointExtensionID = "Xcode.Breakpoint.FileBreakpoint">
         <BreakpointContent
            shouldBeEnabled = "Yes"
            ignoreCount = "0"
            continueAfterRunningActions = "No"
            filePath = "TelegramTest/TGVTAcceleratedVideoView.m"
            timestampString = "471535343.016577"
            startingColumnNumber = "9223372036854775807"
            endingColumnNumber = "9223372036854775807"
            startingLineNumber = "571"
            endingLineNumber = "571"
            landmarkName = "-displayPixelBuffer:"
            landmarkType = "5">
         </BreakpointContent>
      </BreakpointProxy>
      <BreakpointProxy
         BreakpointExtensionID = "Xcode.Breakpoint.FileBreakpoint">
         <BreakpointContent
            shouldBeEnabled = "Yes"
            ignoreCount = "0"
            continueAfterRunningActions = "No"
            filePath = "TelegramTest/TGVTAcceleratedVideoView.m"
            timestampString = "471535454.561605"
            startingColumnNumber = "9223372036854775807"
            endingColumnNumber = "9223372036854775807"
            startingLineNumber = "664"
            endingLineNumber = "664"
            landmarkName = "-setPath:"
            landmarkType = "5">
         </BreakpointContent>
      </BreakpointProxy>
      <BreakpointProxy
         BreakpointExtensionID = "Xcode.Breakpoint.FileBreakpoint">
         <BreakpointContent
            shouldBeEnabled = "Yes"
            ignoreCount = "0"
            continueAfterRunningActions = "No"
            filePath = "TelegramTest/TGVTAcceleratedVideoView.m"
            timestampString = "471535557.80185"
            startingColumnNumber = "9223372036854775807"
            endingColumnNumber = "9223372036854775807"
            startingLineNumber = "514"
            endingLineNumber = "514"
            landmarkName = "-cleanupTextures"
            landmarkType = "5">
         </BreakpointContent>
      </BreakpointProxy>
      <BreakpointProxy
         BreakpointExtensionID = "Xcode.Breakpoint.FileBreakpoint">
         <BreakpointContent
            shouldBeEnabled = "Yes"
            ignoreCount = "0"
            continueAfterRunningActions = "No"
            filePath = "TelegramTest/TGVTAcceleratedVideoView.m"
            timestampString = "471535558.499442"
            startingColumnNumber = "9223372036854775807"
            endingColumnNumber = "9223372036854775807"
            startingLineNumber = "519"
            endingLineNumber = "519"
            landmarkName = "-cleanupTextures"
            landmarkType = "5">
         </BreakpointContent>
      </BreakpointProxy>
      <BreakpointProxy
         BreakpointExtensionID = "Xcode.Breakpoint.FileBreakpoint">
         <BreakpointContent
            shouldBeEnabled = "Yes"
            ignoreCount = "0"
            continueAfterRunningActions = "No"
            filePath = "TelegramTest/TGVTAcceleratedVideoView.m"
            timestampString = "471535633.019629"
            startingColumnNumber = "9223372036854775807"
            endingColumnNumber = "9223372036854775807"
            startingLineNumber = "585"
            endingLineNumber = "585"
            landmarkName = "-displayPixelBuffer:"
>>>>>>> f3e403d5
            landmarkType = "5">
         </BreakpointContent>
      </BreakpointProxy>
   </Breakpoints>
</Bucket><|MERGE_RESOLUTION|>--- conflicted
+++ resolved
@@ -153,7 +153,6 @@
             shouldBeEnabled = "Yes"
             ignoreCount = "0"
             continueAfterRunningActions = "No"
-<<<<<<< HEAD
             filePath = "TelegramTest/DownloadItem.m"
             timestampString = "471805996.685664"
             startingColumnNumber = "9223372036854775807"
@@ -161,95 +160,6 @@
             startingLineNumber = "99"
             endingLineNumber = "99"
             landmarkName = "-cancel"
-=======
-            filePath = "TelegramTest/TGVTAcceleratedVideoView.m"
-            timestampString = "471535343.016577"
-            startingColumnNumber = "9223372036854775807"
-            endingColumnNumber = "9223372036854775807"
-            startingLineNumber = "505"
-            endingLineNumber = "505"
-            landmarkName = "-setupBuffers"
-            landmarkType = "5">
-         </BreakpointContent>
-      </BreakpointProxy>
-      <BreakpointProxy
-         BreakpointExtensionID = "Xcode.Breakpoint.FileBreakpoint">
-         <BreakpointContent
-            shouldBeEnabled = "Yes"
-            ignoreCount = "0"
-            continueAfterRunningActions = "No"
-            filePath = "TelegramTest/TGVTAcceleratedVideoView.m"
-            timestampString = "471535343.016577"
-            startingColumnNumber = "9223372036854775807"
-            endingColumnNumber = "9223372036854775807"
-            startingLineNumber = "571"
-            endingLineNumber = "571"
-            landmarkName = "-displayPixelBuffer:"
-            landmarkType = "5">
-         </BreakpointContent>
-      </BreakpointProxy>
-      <BreakpointProxy
-         BreakpointExtensionID = "Xcode.Breakpoint.FileBreakpoint">
-         <BreakpointContent
-            shouldBeEnabled = "Yes"
-            ignoreCount = "0"
-            continueAfterRunningActions = "No"
-            filePath = "TelegramTest/TGVTAcceleratedVideoView.m"
-            timestampString = "471535454.561605"
-            startingColumnNumber = "9223372036854775807"
-            endingColumnNumber = "9223372036854775807"
-            startingLineNumber = "664"
-            endingLineNumber = "664"
-            landmarkName = "-setPath:"
-            landmarkType = "5">
-         </BreakpointContent>
-      </BreakpointProxy>
-      <BreakpointProxy
-         BreakpointExtensionID = "Xcode.Breakpoint.FileBreakpoint">
-         <BreakpointContent
-            shouldBeEnabled = "Yes"
-            ignoreCount = "0"
-            continueAfterRunningActions = "No"
-            filePath = "TelegramTest/TGVTAcceleratedVideoView.m"
-            timestampString = "471535557.80185"
-            startingColumnNumber = "9223372036854775807"
-            endingColumnNumber = "9223372036854775807"
-            startingLineNumber = "514"
-            endingLineNumber = "514"
-            landmarkName = "-cleanupTextures"
-            landmarkType = "5">
-         </BreakpointContent>
-      </BreakpointProxy>
-      <BreakpointProxy
-         BreakpointExtensionID = "Xcode.Breakpoint.FileBreakpoint">
-         <BreakpointContent
-            shouldBeEnabled = "Yes"
-            ignoreCount = "0"
-            continueAfterRunningActions = "No"
-            filePath = "TelegramTest/TGVTAcceleratedVideoView.m"
-            timestampString = "471535558.499442"
-            startingColumnNumber = "9223372036854775807"
-            endingColumnNumber = "9223372036854775807"
-            startingLineNumber = "519"
-            endingLineNumber = "519"
-            landmarkName = "-cleanupTextures"
-            landmarkType = "5">
-         </BreakpointContent>
-      </BreakpointProxy>
-      <BreakpointProxy
-         BreakpointExtensionID = "Xcode.Breakpoint.FileBreakpoint">
-         <BreakpointContent
-            shouldBeEnabled = "Yes"
-            ignoreCount = "0"
-            continueAfterRunningActions = "No"
-            filePath = "TelegramTest/TGVTAcceleratedVideoView.m"
-            timestampString = "471535633.019629"
-            startingColumnNumber = "9223372036854775807"
-            endingColumnNumber = "9223372036854775807"
-            startingLineNumber = "585"
-            endingLineNumber = "585"
-            landmarkName = "-displayPixelBuffer:"
->>>>>>> f3e403d5
             landmarkType = "5">
          </BreakpointContent>
       </BreakpointProxy>
