<?xml version="1.0" encoding="UTF-8"?>
<VariablesViewState
   version = "1.0">
   <ContextStates>
      <ContextState
         contextName = "-[TGCache cacheImage:forKey:groups:]:TGCache.m">
         <PersistentStrings>
            <PersistentString
               value = "image.size">
            </PersistentString>
         </PersistentStrings>
      </ContextState>
      <ContextState
         contextName = "-[TGImageView drawRect:]:TGImageView.m">
         <PersistentStrings>
            <PersistentString
               value = "self.image">
            </PersistentString>
         </PersistentStrings>
      </ContextState>
      <ContextState
         contextName = "-[StickersPanelView rebuild]:StickersPanelView.m">
      </ContextState>
      <ContextState
         contextName = "-[MessageTableCellTextView pop_animationDidReachToValue:]:MessageTableCellTextView.m">
      </ContextState>
      <ContextState
         contextName = "__37-[TGEnterPasswordPanel checkPassword]_block_invoke_2:TGEnterPasswordPanel.m">
      </ContextState>
      <ContextState
         contextName = "-[DownloadStickerItem initWithObject:]:DownloadStickerItem.m">
         <PersistentStrings>
            <PersistentString
               value = "object.media.document">
            </PersistentString>
         </PersistentStrings>
      </ContextState>
      <ContextState
         contextName = "-[TGPasslockModalView checkPassword]:TGPasslockModalView.m">
         <PersistentStrings>
            <PersistentString
               value = "self.secureField.stringValue">
            </PersistentString>
         </PersistentStrings>
      </ContextState>
      <ContextState
         contextName = "-[TMCollectionPageController scrollViewDocumentOffsetChangingNotificationHandler:]:TMCollectionPageController.m">
         <PersistentStrings>
            <PersistentString
               value = "self.locked">
            </PersistentString>
         </PersistentStrings>
      </ContextState>
      <ContextState
         contextName = "__51-[NewContactsManager importCloudContacts:callback:]_block_invoke_2:NewContactsManager.m">
         <PersistentStrings>
            <PersistentString
               value = "import">
            </PersistentString>
         </PersistentStrings>
      </ContextState>
      <ContextState
         contextName = "-[MessageTableCellContainerView updateDownloadState]:MessageTableCellContainerView.m">
         <PersistentStrings>
            <PersistentString
               value = "self.item.downloadListener">
            </PersistentString>
            <PersistentString
               value = "self.item.downloadItem">
            </PersistentString>
         </PersistentStrings>
      </ContextState>
      <ContextState
         contextName = "-[ComposeActionGroupBehavior centerTitle]:ComposeActionGroupBehavior.m">
         <PersistentStrings>
            <PersistentString
               value = "self.action">
            </PersistentString>
         </PersistentStrings>
      </ContextState>
      <ContextState
         contextName = "main:main.m">
      </ContextState>
      <ContextState
         contextName = "+[MessageTableItem messageItemFromObject:]:MessageTableItem.m">
      </ContextState>
      <ContextState
         contextName = "__39-[AppDelegate initializeKeyDownHandler]_block_invoke308:AppDelegate.m">
      </ContextState>
      <ContextState
         contextName = "-[TGModernEncryptedUpdates proccess1Layer:]:TGModernEncryptedUpdates.m">
      </ContextState>
      <ContextState
         contextName = "-[TL_initConnection getData:]:TLAPIAdd.m">
      </ContextState>
      <ContextState
         contextName = "-[DialogTableItem notificationChangeMessage:]:DialogTableItem.m">
         <PersistentStrings>
            <PersistentString
               value = "self.lastMessage">
            </PersistentString>
         </PersistentStrings>
      </ContextState>
      <ContextState
         contextName = "__95-[TGPasswosdMainViewController setPassword:current_pswd_hash:email:hint:flags:successCallback:]_block_invoke314:TGPasswosdMainViewController.m">
      </ContextState>
      <ContextState
         contextName = "__36-[MTKeychain filePathForName:group:]_block_invoke:MTKeychain.m">
         <PersistentStrings>
            <PersistentString
               value = "name">
            </PersistentString>
         </PersistentStrings>
      </ContextState>
      <ContextState
         contextName = "-[TGImageView setObject:]:TGImageView.m">
         <PersistentStrings>
            <PersistentString
               value = "self.image">
            </PersistentString>
         </PersistentStrings>
      </ContextState>
      <ContextState
         contextName = "-[TGPhotoViewer show:]:TGPhotoViewer.m">
      </ContextState>
      <ContextState
         contextName = "__37-[MessagesViewController sendMessage]_block_invoke:MessagesViewController.m">
      </ContextState>
      <ContextState
         contextName = "-[TGDocumentsMediaTableView isEditable]:TGDocumentsMediaTableView.m">
         <PersistentStrings>
            <PersistentString
               value = "editable">
            </PersistentString>
         </PersistentStrings>
      </ContextState>
      <ContextState
         contextName = "__45-[NewContactsManager importContact:callback:]_block_invoke:NewContactsManager.m">
      </ContextState>
      <ContextState
         contextName = "-[MessageTableCellAudioView setCellState:]:MessageTableCellAudioView.m">
         <PersistentStrings>
            <PersistentString
               value = "self.item.state">
            </PersistentString>
         </PersistentStrings>
      </ContextState>
      <ContextState
         contextName = "-[SettingsWindowController awakeFromNib]:SettingsWindowController.m">
         <PersistentStrings>
            <PersistentString
               value = "self.window.contentView ">
            </PersistentString>
         </PersistentStrings>
      </ContextState>
      <ContextState
         contextName = "__49-[TGPasswosdMainViewController rebuildController]_block_invoke131:TGPasswosdMainViewController.m">
      </ContextState>
      <ContextState
         contextName = "-[ComposeBroadcastTableItemView redrawRow]:ComposeBroadcastListViewController.m">
      </ContextState>
      <ContextState
         contextName = "-[MessageTableItemVideo rebuildImageObject]:MessageTableItemVideo.m">
      </ContextState>
      <ContextState
         contextName = "-[SenderItem notifyAllListeners:]:SenderItem.m">
      </ContextState>
      <ContextState
         contextName = "__17-[MTNetwork init]_block_invoke:MTNetwork.m">
      </ContextState>
      <ContextState
         contextName = "+[SelectTextManager enumerateItemsWithOptions:usingBlock:]:SelectTextManager.m">
         <PersistentStrings>
            <PersistentString
               value = "obj">
            </PersistentString>
         </PersistentStrings>
      </ContextState>
      <ContextState
         contextName = "__48-[TGModernTypingManager userTypingNotification:]_block_invoke:TGModernTypingManager.m">
      </ContextState>
      <ContextState
         contextName = "__33-[DocumentSenderItem sendMessage]_block_invoke:DocumentSenderItem.m">
         <PersistentStrings>
            <PersistentString
               value = "message.media.document.size">
            </PersistentString>
            <PersistentString
               value = "[msg media].document.size">
            </PersistentString>
         </PersistentStrings>
      </ContextState>
      <ContextState
         contextName = "-[TMTableView tableView:heightOfRow:]:TMTableView.mm">
         <PersistentStrings>
            <PersistentString
               value = "self.list">
            </PersistentString>
         </PersistentStrings>
      </ContextState>
      <ContextState
         contextName = "-[ComposePickerViewController viewWillAppear:]:ComposePickerViewController.m">
         <PersistentStrings>
            <PersistentString
               value = "self.action.behavior">
            </PersistentString>
         </PersistentStrings>
      </ContextState>
      <ContextState
         contextName = "-[SelectUserRowView mouseDown:]:SelectUserRowView.m">
         <PersistentStrings>
            <PersistentString
               value = "[self rowItem].table">
            </PersistentString>
            <PersistentString
               value = "((SelectUsersTableView *)[self rowItem].table).selectDelegate ">
            </PersistentString>
            <PersistentString
               value = "self.superview">
            </PersistentString>
         </PersistentStrings>
      </ContextState>
      <ContextState
         contextName = "-[TGPhotoViewer show:user:]:TGPhotoViewer.m">
      </ContextState>
      <ContextState
         contextName = "-[ImageSenderItem initWithImage:forDialog:]:ImageSenderItem.m">
         <PersistentStrings>
            <PersistentString
               value = "maxSize">
            </PersistentString>
            <PersistentString
               value = "image.size">
            </PersistentString>
            <PersistentString
               value = "self.image">
            </PersistentString>
         </PersistentStrings>
      </ContextState>
      <ContextState
         contextName = "-[MessageTableItemPhoto initWithObject:]:MessageTableItemPhoto.m">
         <PersistentStrings>
            <PersistentString
               value = "self.cachePhoto">
            </PersistentString>
            <PersistentString
               value = "object">
            </PersistentString>
         </PersistentStrings>
      </ContextState>
      <ContextState
         contextName = "-[MessageTableCellDocumentView setItem:]:MessageTableCellDocumentView.m">
      </ContextState>
      <ContextState
         contextName = "__31-[TGPhotoViewer insertObjects:]_block_invoke:TGPhotoViewer.m">
         <PersistentStrings>
            <PersistentString
               value = "previewObject.msg_id">
            </PersistentString>
         </PersistentStrings>
      </ContextState>
      <ContextState
         contextName = "-[TelegramSerialization serializeMessage:]:TelegramSerialization.m">
      </ContextState>
      <ContextState
         contextName = "__58-[TGModernEncryptedUpdates dequeueInActions:conversation:]_block_invoke_3:TGModernEncryptedUpdates.m">
         <PersistentStrings>
            <PersistentString
               value = "list">
            </PersistentString>
         </PersistentStrings>
      </ContextState>
      <ContextState
         contextName = "__48-[DeleteRandomMessagesSenderItem performRequest]_block_invoke:DeleteRandomMessagesSenderItem.m">
      </ContextState>
      <ContextState
         contextName = "-[SettingsWindowController itemRefInLoginItems]:SettingsWindowController.m">
         <PersistentStrings>
            <PersistentString
               value = "[appUrl path]">
            </PersistentString>
         </PersistentStrings>
      </ContextState>
      <ContextState
         contextName = "-[MessageSenderItem initWithMessage:forConversation:]:MessageSenderItem.m">
      </ContextState>
      <ContextState
         contextName = "__38-[UserNameViewContainer updateChecker]_block_invoke180:UserNameViewController.m">
      </ContextState>
      <ContextState
         contextName = "-[PhotoCollectionImageView checkAction]:PhotoCollectionImageView.m">
         <PersistentStrings>
            <PersistentString
               value = "object.previewObject">
            </PersistentString>
         </PersistentStrings>
      </ContextState>
      <ContextState
         contextName = "__open_user_by_name_block_invoke_2:FileUtils.m">
      </ContextState>
      <ContextState
         contextName = "__33+[DownloadQueue addAndStartItem:]_block_invoke:DownloadQueue.mm">
      </ContextState>
      <ContextState
         contextName = "__36-[TGPVMediaBehavior convertObjects:]_block_invoke:TGPVMediaBehavior.m">
      </ContextState>
      <ContextState
         contextName = "-[ZipArchive addFileToZip:newname:]:ZipArchive.mm">
         <PersistentStrings>
            <PersistentString
               value = "file">
            </PersistentString>
         </PersistentStrings>
      </ContextState>
      <ContextState
         contextName = "-[ComposePickerViewController selectTableDidChangedItem:]:ComposePickerViewController.m">
      </ContextState>
      <ContextState
         contextName = "-[TMNavigationBar buildSizes]:TMNavigationBar.m">
         <PersistentStrings>
            <PersistentString
               value = "self.connectionView">
            </PersistentString>
            <PersistentString
               value = "self.connectionView.frame">
            </PersistentString>
            <PersistentString
               value = "self.centerViewBlock.frame">
            </PersistentString>
         </PersistentStrings>
      </ContextState>
      <ContextState
         contextName = "-[TGImageView setImage:]:TGImageView.m">
         <PersistentStrings>
            <PersistentString
               value = "self.frame">
            </PersistentString>
            <PersistentString
               value = "NSHeight(self.frame)">
            </PersistentString>
         </PersistentStrings>
      </ContextState>
      <ContextState
         contextName = "__46-[TMCollectionPageController setConversation:]_block_invoke:TMCollectionPageController.m">
      </ContextState>
      <ContextState
         contextName = "__42-[NewContactsManager importCloudContacts:]_block_invoke122:NewContactsManager.m">
      </ContextState>
      <ContextState
         contextName = "-[PhotoTableItemView redrawRow]:PhotoTableItemView.m">
      </ContextState>
      <ContextState
         contextName = "-[AppDelegate application:continueUserActivity:restorationHandler:]:AppDelegate.m">
         <PersistentStrings>
            <PersistentString
               value = "text">
            </PersistentString>
            <PersistentString
               value = "[Tele]">
            </PersistentString>
         </PersistentStrings>
      </ContextState>
      <ContextState
         contextName = "-[TGModernEncryptedUpdates proccess1Layer:params:conversation:encryptedMessage:]:TGModernEncryptedUpdates.m">
      </ContextState>
      <ContextState
         contextName = "-[MessageTableCellContainerView mouseDown:]:MessageTableCellContainerView.m">
         <PersistentStrings>
            <PersistentString
               value = "self.messagesViewController.state">
            </PersistentString>
            <PersistentString
               value = "self.messagesViewController">
            </PersistentString>
         </PersistentStrings>
      </ContextState>
      <ContextState
         contextName = "-[TGProccessUpdates addUpdate:]:TGProccessUpdates.m">
      </ContextState>
      <ContextState
         contextName = "-[ContactsViewController selectionDidChange:item:]:ContactsViewController.m">
      </ContextState>
      <ContextState
         contextName = "__42-[NewContactsManager remoteCheckContacts:]_block_invoke:NewContactsManager.m">
         <PersistentStrings>
            <PersistentString
               value = "fv">
            </PersistentString>
         </PersistentStrings>
      </ContextState>
      <ContextState
         contextName = "+[SenderItem senderForMessage:]:SenderItem.m">
         <PersistentStrings>
            <PersistentString
               value = "action">
            </PersistentString>
         </PersistentStrings>
      </ContextState>
      <ContextState
         contextName = "__35-[DownloadQueue operationComplete:]_block_invoke_2:DownloadQueue.mm">
      </ContextState>
      <ContextState
         contextName = "-[MessagesViewController deleteMessages:]:MessagesViewController.m">
         <PersistentStrings>
            <PersistentString
               value = "self.messages">
            </PersistentString>
         </PersistentStrings>
      </ContextState>
      <ContextState
         contextName = "-[TMSimpleTabViewController showController:]:TMSimpleTabViewController.m">
         <PersistentStrings>
            <PersistentString
               value = "self.currentController">
            </PersistentString>
            <PersistentString
               value = "self.currentController.view">
            </PersistentString>
         </PersistentStrings>
      </ContextState>
      <ContextState
         contextName = "-[SelectUsersTableView ready]:SelectUsersTableView.m">
         <PersistentStrings>
            <PersistentString
               value = "items">
            </PersistentString>
         </PersistentStrings>
      </ContextState>
      <ContextState
         contextName = "__57-[MessagesManager notifyMessage:update_real_date:notify:]_block_invoke:MessagesManager.m">
      </ContextState>
      <ContextState
         contextName = "-[TL_conversation inputPeer]:TL_conversation.m">
      </ContextState>
      <ContextState
         contextName = "-[TGImageObject initDownloadItem]:TGImageObject.m">
      </ContextState>
      <ContextState
         contextName = "-[TGPasswosdMainViewController viewWillAppear:]:TGPasswosdMainViewController.m">
      </ContextState>
      <ContextState
         contextName = "__23-[TMTypingObject check]_block_invoke:TMTypingObject.m">
      </ContextState>
      <ContextState
         contextName = "__48-[DeleteRandomMessagesSenderItem performRequest]_block_invoke79:DeleteRandomMessagesSenderItem.m">
      </ContextState>
      <ContextState
         contextName = "-[MessageTableCellAudioView setStateTextFieldString:]:MessageTableCellAudioView.m">
         <PersistentStrings>
            <PersistentString
               value = "self.progressRect">
            </PersistentString>
         </PersistentStrings>
      </ContextState>
      <ContextState
         contextName = "__23-[DownloadItem notify:]_block_invoke_2:DownloadItem.m">
      </ContextState>
      <ContextState
         contextName = "-[UserInfoShortButtonView setRightContainer:]:UserInfoShortButtonView.m">
         <PersistentStrings>
            <PersistentString
               value = "_currentRightController.frame">
            </PersistentString>
         </PersistentStrings>
      </ContextState>
      <ContextState
         contextName = "-[TMViewController viewWillAppear:]:TMViewController.m">
         <PersistentStrings>
            <PersistentString
               value = "self.backButton">
            </PersistentString>
         </PersistentStrings>
      </ContextState>
      <ContextState
         contextName = "-[PhotoCollectionTableView setItems:conversation:]:PhotoCollectionTableView.m">
      </ContextState>
      <ContextState
         contextName = "-[ReadHistroryTask loop:]:ReadHistroryTask.m">
      </ContextState>
      <ContextState
         contextName = "-[TGModernEncryptedUpdates proccess1Layer:params:conversation:]:TGModernEncryptedUpdates.m">
      </ContextState>
      <ContextState
         contextName = "-[TMTableView numberOfRowsInTableView:]:TMTableView.mm">
      </ContextState>
      <ContextState
         contextName = "-[DownloadPhotoItem initWithObject:size:]:DownloadPhotoItem.m">
      </ContextState>
      <ContextState
         contextName = "-[MainWindow validateMenuItem:]:MainWindow.m">
         <PersistentStrings>
            <PersistentString
               value = "menuItem.action">
            </PersistentString>
         </PersistentStrings>
      </ContextState>
      <ContextState
         contextName = "-[TGModernEncryptedUpdates proccessServiceMessage:withLayer:]:TGModernEncryptedUpdates.m">
      </ContextState>
      <ContextState
         contextName = "__44-[PrivacySettingsViewController savePrivacy]_block_invoke:PrivacySettingsViewController.m">
      </ContextState>
      <ContextState
         contextName = "-[TMHyperlinkTextField mouseUp:]:TMHyperlinkTextField.m">
      </ContextState>
      <ContextState
         contextName = "+[TMAvatarImageView text:]:TMAvatarImageView.m">
      </ContextState>
      <ContextState
         contextName = "-[ImageSenderItem initWithImage:forConversation:]:ImageSenderItem.m">
      </ContextState>
      <ContextState
         contextName = "__43-[SearchViewController remoteGlobalSearch:]_block_invoke:SearchViewController.m">
      </ContextState>
      <ContextState
         contextName = "-[RightViewController showByDialog:withJump:historyFilter:sender:]:RightViewController.m">
         <PersistentStrings>
            <PersistentString
               value = "self.messagesViewController">
            </PersistentString>
         </PersistentStrings>
      </ContextState>
      <ContextState
         contextName = "-[DeleteRandomMessagesSenderItem initWithConversation:random_ids:]:DeleteRandomMessagesSenderItem.m">
      </ContextState>
      <ContextState
         contextName = "-[TMGrowingTextView validateUserInterfaceItem:]:TMGrowingTextView.m">
         <PersistentStrings>
            <PersistentString
               value = "[anItem action];">
            </PersistentString>
         </PersistentStrings>
      </ContextState>
      <ContextState
         contextName = "+[MessageTableItem socialClass:]:MessageTableItem.m">
         <PersistentStrings>
            <PersistentString
               value = "range">
            </PersistentString>
            <PersistentString
               value = "message.length">
            </PersistentString>
         </PersistentStrings>
      </ContextState>
      <ContextState
         contextName = "-[MessageInputGrowingTextView paste:]:MessageInputGrowingTextView.m">
         <PersistentStrings>
            <PersistentString
               value = "url">
            </PersistentString>
         </PersistentStrings>
      </ContextState>
      <ContextState
         contextName = "-[AccountSettingsViewController enterClick]:AccountSettingsViewController.m">
         <PersistentStrings>
            <PersistentString
               value = "self.firstNameView.textView.stringValue">
            </PersistentString>
            <PersistentString
               value = "">
            </PersistentString>
         </PersistentStrings>
      </ContextState>
      <ContextState
         contextName = "__47-[SelectUsersTableView remoteSearchByUserName:]_block_invoke_2:SelectUsersTableView.m">
      </ContextState>
      <ContextState
         contextName = "-[TMCollectionPageController addNextItems:]:TMCollectionPageController.m">
      </ContextState>
      <ContextState
         contextName = "__47-[PrivacyViewController loadDeleteAccountTimer]_block_invoke:PrivacyViewController.m">
      </ContextState>
      <ContextState
         contextName = "-[PhotoTableItemView setFrameSize:]:PhotoTableItemView.m">
         <PersistentStrings>
            <PersistentString
               value = "self.frame">
            </PersistentString>
         </PersistentStrings>
      </ContextState>
      <ContextState
         contextName = "__42-[NewContactsManager importCloudContacts:]_block_invoke_3:NewContactsManager.m">
      </ContextState>
      <ContextState
         contextName = "__47-[MessagesViewController sendMessage:callback:]_block_invoke:MessagesViewController.m">
         <PersistentStrings>
            <PersistentString
               value = "message">
            </PersistentString>
            <PersistentString
               value = "message.length">
            </PersistentString>
            <PersistentString
               value = "[UsersManager currentUserId]">
            </PersistentString>
         </PersistentStrings>
      </ContextState>
      <ContextState
         contextName = "__66-[ChatHistoryController request:anotherSource:sync:selectHandler:]_block_invoke_2274:ChatHistoryController.m">
         <PersistentStrings>
            <PersistentString
               value = "messages">
            </PersistentString>
         </PersistentStrings>
      </ContextState>
      <ContextState
         contextName = "__33-[TGImageObject initDownloadItem]_block_invoke:TGImageObject.m">
         <PersistentStrings>
            <PersistentString
               value = "weakSelf.imageViewClass">
            </PersistentString>
            <PersistentString
               value = "self.delegate">
            </PersistentString>
            <PersistentString
               value = "[weakSelf.imageViewClass cache]">
            </PersistentString>
            <PersistentString
               value = "weakSelf.delegate">
            </PersistentString>
         </PersistentStrings>
      </ContextState>
      <ContextState
         contextName = "-[SearchItem initWithDialogItem:searchString:]:SearchItem.m">
         <PersistentStrings>
            <PersistentString
               value = "dialog.user">
            </PersistentString>
         </PersistentStrings>
      </ContextState>
      <ContextState
         contextName = "__32-[NewLoginViewController signIn]_block_invoke227:NewLoginViewController.m">
      </ContextState>
      <ContextState
         contextName = "-[TMMediaController previewPanel:sourceFrameOnScreenForPreviewItem:]:TMMediaController.mm">
         <PersistentStrings>
            <PersistentString
               value = "reserved.frame">
            </PersistentString>
         </PersistentStrings>
      </ContextState>
      <ContextState
         contextName = "__42-[NewContactsManager remoteCheckContacts:]_block_invoke_2207:NewContactsManager.m">
         <PersistentStrings>
            <PersistentString
               value = "response.contacts">
            </PersistentString>
         </PersistentStrings>
      </ContextState>
      <ContextState
         contextName = "__37-[TGAllStickersTableView reloadData:]_block_invoke_2:TGAllStickersTableView.m">
      </ContextState>
      <ContextState
         contextName = "__42-[NewContactsManager remoteCheckContacts:]_block_invoke_3:NewContactsManager.m">
      </ContextState>
      <ContextState
         contextName = "__33-[NewContactsManager getStatuses]_block_invoke:NewContactsManager.m">
      </ContextState>
      <ContextState
         contextName = "-[TGProccessUpdates isLastUpdate:inUpdates:]:TGProccessUpdates.m">
      </ContextState>
      <ContextState
         contextName = "-[TMTextField placeholderView:]:TMTextField.m">
      </ContextState>
      <ContextState
         contextName = "__38-[UserNameViewContainer updateChecker]_block_invoke_2:UserNameViewController.m">
         <PersistentStrings>
            <PersistentString
               value = "response">
            </PersistentString>
         </PersistentStrings>
      </ContextState>
      <ContextState
         contextName = "__60-[UsersManager updateUserName:completeHandler:errorHandler:]_block_invoke:UsersManager.m">
      </ContextState>
      <ContextState
         contextName = "-[MessageSenderSecretItem performRequest]:MessageSenderSecretItem.m">
         <PersistentStrings>
            <PersistentString
               value = "self.params">
            </PersistentString>
         </PersistentStrings>
      </ContextState>
      <ContextState
         contextName = "-[MessageTableCellContainerView setSelected:animation:]:MessageTableCellContainerView.m">
         <PersistentStrings>
            <PersistentString
               value = "self.item">
            </PersistentString>
         </PersistentStrings>
      </ContextState>
      <ContextState
         contextName = "__36-[ChatInfoHeaderView initWithFrame:]_block_invoke:ChatInfoHeaderView.m">
         <PersistentStrings>
            <PersistentString
               value = "strongSelf.fullChat.chat_photo">
            </PersistentString>
         </PersistentStrings>
      </ContextState>
      <ContextState
         contextName = "__40-[TGAllStickersTableView removeSticker:]_block_invoke_2:TGAllStickersTableView.m">
         <PersistentStrings>
            <PersistentString
               value = "localStickers">
            </PersistentString>
         </PersistentStrings>
      </ContextState>
      <ContextState
         contextName = "-[DialogSwipeTableControll mouseDown:]:DialogSwipeTableControll.m">
         <PersistentStrings>
            <PersistentString
               value = "self.tableView.selectedRow">
            </PersistentString>
         </PersistentStrings>
      </ContextState>
      <ContextState
         contextName = "-[MessageTableCellTextView _didChangeBackgroundColorWithAnimation:]:MessageTableCellTextView.m">
         <PersistentStrings>
            <PersistentString
               value = "anim.fromValue">
            </PersistentString>
         </PersistentStrings>
      </ContextState>
      <ContextState
         contextName = "__41-[NewContactsManager remoteCheckContacts]_block_invoke:NewContactsManager.m">
      </ContextState>
      <ContextState
         contextName = "__35-[TGPVMediaBehavior load:callback:]_block_invoke_2:TGPVMediaBehavior.m">
         <PersistentStrings>
            <PersistentString
               value = "self">
            </PersistentString>
         </PersistentStrings>
      </ContextState>
      <ContextState
         contextName = "-[ChatAvatarImageView progressContainer]:ChatAvatarImageView.m">
         <PersistentStrings>
            <PersistentString
               value = "self.frame">
            </PersistentString>
         </PersistentStrings>
      </ContextState>
      <ContextState
         contextName = "__35-[MessageSenderItem performRequest]_block_invoke:MessageSenderItem.m">
      </ContextState>
      <ContextState
         contextName = "-[TGCTextView drawRect:]:TGCTextView.m">
         <PersistentStrings>
            <PersistentString
               value = "self.marks">
            </PersistentString>
            <PersistentString
               value = "self.attributedString">
            </PersistentString>
         </PersistentStrings>
      </ContextState>
      <ContextState
         contextName = "-[MessageTableItemPhoto isset]:MessageTableItemPhoto.m">
         <PersistentStrings>
            <PersistentString
               value = "self.downloadItem">
            </PersistentString>
            <PersistentString
               value = "self.messageSender">
            </PersistentString>
            <PersistentString
               value = "isPathExists(self.imageObject.location.path)">
            </PersistentString>
            <PersistentString
               value = "self.imageObject.location">
            </PersistentString>
         </PersistentStrings>
      </ContextState>
      <ContextState
         contextName = "-[PhotoCollectionImageObject _didDownloadImage:]:PhotoCollectionImageObject.m">
         <PersistentStrings>
            <PersistentString
               value = "image.size">
            </PersistentString>
         </PersistentStrings>
      </ContextState>
      <ContextState
         contextName = "__42-[NewContactsManager importCloudContacts:]_block_invoke:NewContactsManager.m">
         <PersistentStrings>
            <PersistentString
               value = "changeSet.count">
            </PersistentString>
            <PersistentString
               value = "deleteSet">
            </PersistentString>
            <PersistentString
               value = "importedSet.count">
            </PersistentString>
            <PersistentString
               value = "abset.count">
            </PersistentString>
         </PersistentStrings>
      </ContextState>
      <ContextState
         contextName = "-[TMLoaderView drawRect:]:TMLoaderView.m">
         <PersistentStrings>
            <PersistentString
               value = "self.isHidden">
            </PersistentString>
         </PersistentStrings>
      </ContextState>
      <ContextState
         contextName = "-[PreviewObject initWithMsdId:media:peer_id:]:PreviewObject.m">
      </ContextState>
      <ContextState
         contextName = "__41-[AccountSettingsViewController loadView]_block_invoke143:AccountSettingsViewController.m">
         <PersistentStrings>
            <PersistentString
               value = "[UsersManager currentUser]">
            </PersistentString>
            <PersistentString
               value = "[UsersManager currentUser].photo">
            </PersistentString>
         </PersistentStrings>
      </ContextState>
      <ContextState
         contextName = "-[TMNavigationController goBackWithAnimation:]:TMNavigationController.m">
         <PersistentStrings>
            <PersistentString
               value = "self.viewControllerStack.count">
            </PersistentString>
         </PersistentStrings>
      </ContextState>
      <ContextState
         contextName = "-[MainWindow windowWillResize:toSize:]:MainWindow.m">
         <PersistentStrings>
            <PersistentString
               value = "self.minSize">
            </PersistentString>
         </PersistentStrings>
      </ContextState>
      <ContextState
         contextName = "-[TGPasswosdMainViewController rebuildController]:TGPasswosdMainViewController.m">
         <PersistentStrings>
            <PersistentString
               value = "self.passwordResult">
            </PersistentString>
         </PersistentStrings>
      </ContextState>
      <ContextState
         contextName = "-[DownloadOperation load]:DownloadOperation.m">
      </ContextState>
      <ContextState
         contextName = "+[TMViewController showModalProgress]:TMViewController.m">
         <PersistentStrings>
            <PersistentString
               value = "[NSApp mainWindow]">
            </PersistentString>
         </PersistentStrings>
      </ContextState>
      <ContextState
         contextName = "+[MessagesManager defaultMessage:]:MessagesManager.m">
      </ContextState>
      <ContextState
         contextName = "__47-[SelectUsersTableView remoteSearchByUserName:]_block_invoke:SelectUsersTableView.m">
      </ContextState>
      <ContextState
         contextName = "__38-[TGEnterPasswordPanel initWithFrame:]_block_invoke_3:TGEnterPasswordPanel.m">
      </ContextState>
      <ContextState
         contextName = "__27-[TGPhotoViewer show:user:]_block_invoke:TGPhotoViewer.m">
      </ContextState>
      <ContextState
         contextName = "-[TGMultipleSelectTextView _checkClickCount:]:TGMultipleSelectTextView.m">
      </ContextState>
      <ContextState
         contextName = "-[TGModernEncryptedUpdates proccessUpdate:]:TGModernEncryptedUpdates.m">
      </ContextState>
      <ContextState
         contextName = "-[DialogTableFirstView redrawRow]:DialogTableFirstView.m">
         <PersistentStrings>
            <PersistentString
               value = "self.frame">
            </PersistentString>
         </PersistentStrings>
      </ContextState>
      <ContextState
         contextName = "-[MessageTableItemWebPage updateWebPage]:MessageTableItemWebPage.m">
      </ContextState>
      <ContextState
         contextName = "-[MessageTableCellContainerView setItem:]:MessageTableCellContainerView.m">
         <PersistentStrings>
            <PersistentString
               value = "self.rightView">
            </PersistentString>
         </PersistentStrings>
      </ContextState>
      <ContextState
         contextName = "-[TGPVContainer setCurrentViewerItem:]:TGPVContainer.m">
         <PersistentStrings>
            <PersistentString
               value = "msg">
            </PersistentString>
         </PersistentStrings>
      </ContextState>
      <ContextState
         contextName = "-[MessageTableItemSticker initWithObject:]:MessageTableItemSticker.m">
      </ContextState>
      <ContextState
         contextName = "+[SharedManager proccessGlobalResponse:]:SharedManager.m">
      </ContextState>
      <ContextState
         contextName = "-[TelegramSerialization parseMessage:responseParsingBlock:]:TelegramSerialization.m">
      </ContextState>
      <ContextState
         contextName = "-[TGMessagesStickerImageObject initDownloadItem]:TGMessagesStickerImageObject.m">
      </ContextState>
      <ContextState
         contextName = "-[TGPVImageObject _didDownloadImage:]:TGPVImageObject.m">
         <PersistentStrings>
            <PersistentString
               value = "item.isRemoteLoaded">
            </PersistentString>
            <PersistentString
               value = "self.imageSize">
            </PersistentString>
         </PersistentStrings>
      </ContextState>
      <ContextState
         contextName = "-[LeftViewController updateSize]:LeftViewController.m">
         <PersistentStrings>
            <PersistentString
               value = "self.tabViewController.currentController">
            </PersistentString>
         </PersistentStrings>
      </ContextState>
      <ContextState
         contextName = "-[TLDocument(Extensions) imageSize]:TLDocument+Extension.m">
      </ContextState>
      <ContextState
         contextName = "-[TMCollectionPageController loadRemote]:TMCollectionPageController.m">
      </ContextState>
      <ContextState
         contextName = "-[MessageTypingView redrawByArray:]:MessageTypingView.m">
      </ContextState>
      <ContextState
         contextName = "-[TGUpdateMessageService processMessages:]:TGUpdateMessageService.m">
      </ContextState>
      <ContextState
         contextName = "__36+[SelectTextManager enumerateItems:]_block_invoke_2:SelectTextManager.m">
         <PersistentStrings>
            <PersistentString
               value = "">
            </PersistentString>
         </PersistentStrings>
      </ContextState>
      <ContextState
         contextName = "-[UserInfoViewController viewWillAppear:]:UserInfoViewController.m">
         <PersistentStrings>
            <PersistentString
               value = "self.scrollView.clipView">
            </PersistentString>
         </PersistentStrings>
      </ContextState>
      <ContextState
         contextName = "-[MessageTableItemText makeSizeByWidth:]:MessageTableItemText.m">
         <PersistentStrings>
            <PersistentString
               value = "[NSThread currentThread]">
            </PersistentString>
         </PersistentStrings>
      </ContextState>
      <ContextState
         contextName = "-[MessageTableCellContainerView scrollWheel:]:MessageTableCellContainerView.m">
         <PersistentStrings>
            <PersistentString
               value = "theEvent.clickCount">
            </PersistentString>
         </PersistentStrings>
      </ContextState>
      <ContextState
         contextName = "__51-[NewContactsManager importCloudContacts:callback:]_block_invoke116:NewContactsManager.m">
         <PersistentStrings>
            <PersistentString
               value = "changedSet">
            </PersistentString>
         </PersistentStrings>
      </ContextState>
      <ContextState
         contextName = "__35-[TGPVUserBehavior convertObjects:]_block_invoke:TGPVUserBehavior.m">
      </ContextState>
      <ContextState
         contextName = "-[TMBackButton updateBackButton]:TMBackButton.m">
         <PersistentStrings>
            <PersistentString
               value = "self.controller.navigationViewController">
            </PersistentString>
         </PersistentStrings>
      </ContextState>
      <ContextState
         contextName = "__39-[AppDelegate initializeKeyDownHandler]_block_invoke:AppDelegate.m">
         <PersistentStrings>
            <PersistentString
               value = "result.responder">
            </PersistentString>
            <PersistentString
               value = "result.window">
            </PersistentString>
            <PersistentString
               value = "">
            </PersistentString>
         </PersistentStrings>
      </ContextState>
      <ContextState
         contextName = "__66-[ChatHistoryController request:anotherSource:sync:selectHandler:]_block_invoke:ChatHistoryController.m">
         <PersistentStrings>
            <PersistentString
               value = "memory">
            </PersistentString>
            <PersistentString
               value = "sync">
            </PersistentString>
         </PersistentStrings>
      </ContextState>
      <ContextState
         contextName = "-[TGDocumentsMediaTableView reloadWithString:]:TGDocumentsMediaTableView.m">
      </ContextState>
      <ContextState
         contextName = "-[MessagesBottomView initWithFrame:]:MessagesBottomView.m">
      </ContextState>
      <ContextState
         contextName = "__43-[TMCircularProgress setProgress:animated:]_block_invoke:TMCircularProgress.m">
         <PersistentStrings>
            <PersistentString
               value = "self.isHidden">
            </PersistentString>
         </PersistentStrings>
      </ContextState>
      <ContextState
         contextName = "-[MessageTableCellContainerView updateCellState]:MessageTableCellContainerView.m">
         <PersistentStrings>
            <PersistentString
               value = "self.cellState">
            </PersistentString>
         </PersistentStrings>
      </ContextState>
      <ContextState
         contextName = "__40-[UserInfoViewController initWithFrame:]_block_invoke:UserInfoViewController.m">
         <PersistentStrings>
            <PersistentString
               value = "strongSelf.user.photo">
            </PersistentString>
         </PersistentStrings>
      </ContextState>
      <ContextState
         contextName = "__43-[TMCircularProgress setProgress:animated:]_block_invoke_6:TMCircularProgress.m">
         <PersistentStrings>
            <PersistentString
               value = "self.window">
            </PersistentString>
         </PersistentStrings>
      </ContextState>
      <ContextState
         contextName = "__41-[TGDocumentsController setConversation:]_block_invoke:TGDocumentsMediaTableView.m">
      </ContextState>
      <ContextState
         contextName = "-[TelegramFirstController validateMenuItem:]:TelegramFirstController.m">
         <PersistentStrings>
            <PersistentString
               value = "menuItem.action">
            </PersistentString>
         </PersistentStrings>
      </ContextState>
      <ContextState
         contextName = "__32-[NewContactsManager fullReload]_block_invoke_2:NewContactsManager.m">
      </ContextState>
      <ContextState
         contextName = "-[UpgradeLayerSenderItem decryptedMessageLayer20]:UpgradeLayerSenderItem.m">
      </ContextState>
      <ContextState
         contextName = "__41-[NewContactsManager remoteCheckContacts]_block_invoke_3:NewContactsManager.m">
      </ContextState>
      <ContextState
         contextName = "+[SearchItem hash:]:SearchItem.m">
      </ContextState>
      <ContextState
         contextName = "__52-[TMCollectionPageController setItems:conversation:]_block_invoke:TMCollectionPageController.m">
         <PersistentStrings>
            <PersistentString
               value = "pos">
            </PersistentString>
            <PersistentString
               value = "items">
            </PersistentString>
         </PersistentStrings>
      </ContextState>
      <ContextState
         contextName = "__33-[PhoneChangeController loadView]_block_invoke103:PhoneChangeController.m">
      </ContextState>
      <ContextState
         contextName = "__67-[MessageTableCellTextView _didChangeBackgroundColorWithAnimation:]_block_invoke_3:MessageTableCellTextView.m">
      </ContextState>
      <ContextState
         contextName = "__37-[TGEnterPasswordPanel checkPassword]_block_invoke191:TGEnterPasswordPanel.m">
      </ContextState>
      <ContextState
         contextName = "-[TMTableView initialize]:TMTableView.mm">
         <PersistentStrings>
            <PersistentString
               value = "self.frame">
            </PersistentString>
         </PersistentStrings>
      </ContextState>
      <ContextState
         contextName = "-[UserInfoContainerView buildTTLTitle]:UserInfoContainerView.m">
      </ContextState>
      <ContextState
         contextName = "__39-[ChatAvatarImageView updateChatPhoto:]_block_invoke_2211:ChatAvatarImageView.m">
      </ContextState>
      <ContextState
         contextName = "-[ChatHistoryController windowBecomeNotification:]:ChatHistoryController.m">
         <PersistentStrings>
            <PersistentString
               value = "[[NSApp mainWindow]">
            </PersistentString>
         </PersistentStrings>
      </ContextState>
      <ContextState
         contextName = "__47-[NSString(NSString_FindURLs) locationsOfLinks]_block_invoke:NSString+FindURLs.m">
      </ContextState>
      <ContextState
         contextName = "__40-[TMCollectionPageController reloadData]_block_invoke:TMCollectionPageController.m">
      </ContextState>
      <ContextState
         contextName = "__60-[UsersManager updateUserName:completeHandler:errorHandler:]_block_invoke198:UsersManager.m">
      </ContextState>
      <ContextState
         contextName = "-[TMTextButton setDisable:]:TMTextButton.m">
         <PersistentStrings>
            <PersistentString
               value = "imageView.image.size">
            </PersistentString>
            <PersistentString
               value = "imageView.image">
            </PersistentString>
         </PersistentStrings>
      </ContextState>
      <ContextState
         contextName = "__39-[AppDelegate initializeKeyDownHandler]_block_invoke298:AppDelegate.m">
      </ContextState>
      <ContextState
         contextName = "-[TLAPI_account_updatePasswordSettings getData]:TLApi.m">
      </ContextState>
      <ContextState
         contextName = "-[ChatHistoryController setFilter:]:ChatHistoryController.m">
         <PersistentStrings>
            <PersistentString
               value = "item.message.n_id">
            </PersistentString>
         </PersistentStrings>
      </ContextState>
      <ContextState
         contextName = "__47-[TMCollectionPageController viewDidDisappear:]_block_invoke:TMCollectionPageController.m">
         <PersistentStrings>
            <PersistentString
               value = "self.photoCollection.list">
            </PersistentString>
         </PersistentStrings>
      </ContextState>
      <ContextState
         contextName = "-[TMTableView tableViewSelectionDidChange:]:TMTableView.mm">
         <PersistentStrings>
            <PersistentString
               value = "self.selectedRow">
            </PersistentString>
         </PersistentStrings>
      </ContextState>
      <ContextState
         contextName = "-[TGAttachImageElement setLink:range:]:TGAttachImageElement.m">
         <PersistentStrings>
            <PersistentString
               value = "self.frame">
            </PersistentString>
         </PersistentStrings>
      </ContextState>
      <ContextState
         contextName = "__43-[TGSessionsViewController viewWillAppear:]_block_invoke:TGSessionsViewController.m">
      </ContextState>
      <ContextState
         contextName = "__29-[TMAvatarImageView rebuild:]_block_invoke:TMAvatarImageView.m">
         <PersistentStrings>
            <PersistentString
               value = "self.downloadItem">
            </PersistentString>
         </PersistentStrings>
      </ContextState>
      <ContextState
         contextName = "__37-[DialogTableItemView initWithFrame:]_block_invoke120:DialogTableItemView.m">
         <PersistentStrings>
            <PersistentString
               value = "[strongSelf rowItem].lastMessage.dstate">
            </PersistentString>
         </PersistentStrings>
      </ContextState>
      <ContextState
         contextName = "__37-[UsersManager setUserStatus:forUid:]_block_invoke:UsersManager.m">
      </ContextState>
      <ContextState
         contextName = "__28-[Storage importedContacts:]_block_invoke:Storage.m">
      </ContextState>
      <ContextState
         contextName = "__31-[TGPhotoViewer indexOfObject:]_block_invoke:TGPhotoViewer.m">
         <PersistentStrings>
            <PersistentString
               value = "self.list">
            </PersistentString>
         </PersistentStrings>
      </ContextState>
      <ContextState
         contextName = "__81-[Storage loadMessages:localMaxId:limit:next:maxDate:filterMask:completeHandler:]_block_invoke:Storage.m">
      </ContextState>
      <ContextState
         contextName = "__30-[TMAudioRecorder stopRecord:]_block_invoke:TMAudioRecorder.m">
         <PersistentStrings>
            <PersistentString
               value = "">
            </PersistentString>
         </PersistentStrings>
      </ContextState>
      <ContextState
         contextName = "-[Storage executeSaveConversation:db:]:Storage.m">
      </ContextState>
      <ContextState
         contextName = "-[MainViewController updateWindowMinSize]:MainViewController.m">
         <PersistentStrings>
            <PersistentString
               value = "self.view.window">
            </PersistentString>
         </PersistentStrings>
      </ContextState>
      <ContextState
         contextName = "_POPAnimationState::setDelegate(objc_object*):POPAnimationInternal.h">
         <PersistentStrings>
            <PersistentString
               value = "delegateDidStop">
            </PersistentString>
         </PersistentStrings>
      </ContextState>
      <ContextState
         contextName = "-[MessagesViewController loadhistory:toEnd:prev:isFirst:]:MessagesViewController.m">
         <PersistentStrings>
            <PersistentString
               value = "self.historyController.prevState">
            </PersistentString>
         </PersistentStrings>
      </ContextState>
      <ContextState
         contextName = "-[SearchViewController scrollViewDocumentOffsetChangingNotificationHandler:]:SearchViewController.m">
         <PersistentStrings>
            <PersistentString
               value = "self.searchParams">
            </PersistentString>
         </PersistentStrings>
      </ContextState>
      <ContextState
         contextName = "__60-[UsersManager updateUserName:completeHandler:errorHandler:]_block_invoke_3:UsersManager.m">
      </ContextState>
      <ContextState
         contextName = "-[AccountSettingsViewController defaultContainerView]:AccountSettingsViewController.m">
         <PersistentStrings>
            <PersistentString
               value = "currentY">
            </PersistentString>
         </PersistentStrings>
      </ContextState>
      <ContextState
         contextName = "+[RPCRequest sendRequest:successHandler:errorHandler:]:RPCRequest.m">
      </ContextState>
      <ContextState
         contextName = "-[MainWindow validateUserInterfaceItem:]:MainWindow.m">
         <PersistentStrings>
            <PersistentString
               value = "anItem.action">
            </PersistentString>
         </PersistentStrings>
      </ContextState>
      <ContextState
         contextName = "__31-[SecretChatAccepter proccess:]_block_invoke_2:SecretChatAccepter.m">
      </ContextState>
      <ContextState
         contextName = "__49-[TGPasswosdMainViewController rebuildController]_block_invoke_4235:TGPasswosdMainViewController.m">
      </ContextState>
      <ContextState
         contextName = "__39-[UserNameViewContainer initWithFrame:]_block_invoke_2:UserNameViewController.m">
      </ContextState>
      <ContextState
         contextName = "-[TGProccessUpdates proccessStatefulMessage:needSave:]:TGProccessUpdates.m">
      </ContextState>
      <ContextState
         contextName = "-[DialogTableView initWithFrame:]:DialogTableView.m">
         <PersistentStrings>
            <PersistentString
               value = "frame">
            </PersistentString>
         </PersistentStrings>
      </ContextState>
      <ContextState
         contextName = "-[TMCollectionPageController setItems:conversation:]:TMCollectionPageController.m">
         <PersistentStrings>
            <PersistentString
               value = "items">
            </PersistentString>
         </PersistentStrings>
      </ContextState>
      <ContextState
         contextName = "-[AppDelegate application:willContinueUserActivityWithType:]:AppDelegate.m">
         <PersistentStrings>
            <PersistentString
               value = "self.mainWindow">
            </PersistentString>
         </PersistentStrings>
      </ContextState>
      <ContextState
         contextName = "-[RBLPopover showRelativeToRect:ofView:preferredEdge:]:RBLPopover.m">
         <PersistentStrings>
            <PersistentString
               value = "self.contentViewController.view">
            </PersistentString>
         </PersistentStrings>
      </ContextState>
      <ContextState
         contextName = "-[TGPVContainer contentFullSize:]:TGPVContainer.m">
         <PersistentStrings>
            <PersistentString
               value = "item.imageObject.imageSize">
            </PersistentString>
         </PersistentStrings>
      </ContextState>
      <ContextState
         contextName = "__38-[TGEnterPasswordPanel initWithFrame:]_block_invoke_8:TGEnterPasswordPanel.m">
      </ContextState>
      <ContextState
         contextName = "-[ConversationTableItem updateLastMessage]:ConversationTableItem.m">
         <PersistentStrings>
            <PersistentString
               value = "self.lastMessage.message">
            </PersistentString>
         </PersistentStrings>
      </ContextState>
      <ContextState
         contextName = "-[TLAPI_messages_sendEncryptedService getData:]:TLRPCApi.m">
      </ContextState>
      <ContextState
         contextName = "-[TGImageObject _didDownloadImage:]:TGImageObject.m">
      </ContextState>
      <ContextState
         contextName = "__67-[MessagesViewController sendImage:file_data:addCompletionHandler:]_block_invoke:MessagesViewController.m">
         <PersistentStrings>
            <PersistentString
               value = "filePath">
            </PersistentString>
         </PersistentStrings>
      </ContextState>
      <ContextState
         contextName = "__38-[YoutubeServiceDescription loadInfo:]_block_invoke:YoutubeServiceDescription.m">
         <PersistentStrings>
            <PersistentString
               value = "self.tableItem">
            </PersistentString>
         </PersistentStrings>
      </ContextState>
      <ContextState
         contextName = "-[TGModernEncryptedUpdates proccess17Layer:params:conversation:]:TGModernEncryptedUpdates.m">
      </ContextState>
      <ContextState
         contextName = "-[MessagesViewController insertMessageTableItemsToList:startPosition:needCheckLastMessage:]:MessagesViewController.m">
         <PersistentStrings>
            <PersistentString
               value = "current.isHeaderMessage">
            </PersistentString>
            <PersistentString
               value = "self.messages">
            </PersistentString>
         </PersistentStrings>
      </ContextState>
      <ContextState
         contextName = "__33-[VideoSenderItem performRequest]_block_invoke:VideoSenderItem.m">
         <PersistentStrings>
            <PersistentString
               value = "size">
            </PersistentString>
         </PersistentStrings>
      </ContextState>
      <ContextState
         contextName = "__44-[TMCollectionPageController convertedRows:]_block_invoke:TMCollectionPageController.m">
         <PersistentStrings>
            <PersistentString
               value = "items">
            </PersistentString>
         </PersistentStrings>
      </ContextState>
      <ContextState
         contextName = "+[TGHashtagPopup show:view:ofRect:callback:]:TGHashtagPopup.m">
      </ContextState>
      <ContextState
         contextName = "-[MessagesViewController isHeaderMessage:prevItem:]:MessagesViewController.m">
      </ContextState>
      <ContextState
         contextName = "__47-[NewLoginViewController getSMSCodeSendRequest]_block_invoke:NewLoginViewController.m">
      </ContextState>
      <ContextState
         contextName = "__45-[SelfDestructionController didReadMessages:]_block_invoke:SelfDestructionController.m">
      </ContextState>
      <ContextState
         contextName = "-[TGCTextView setSelectionRange:]:TGCTextView.m">
         <PersistentStrings>
            <PersistentString
               value = "self.marks">
            </PersistentString>
            <PersistentString
               value = "self.realMark">
            </PersistentString>
         </PersistentStrings>
      </ContextState>
      <ContextState
         contextName = "-[TGCTextView _checkClickCount:]:TGCTextView.m">
         <PersistentStrings>
            <PersistentString
               value = "self.attributedString.length">
            </PersistentString>
            <PersistentString
               value = "self.attributedString.string">
            </PersistentString>
         </PersistentStrings>
      </ContextState>
      <ContextState
         contextName = "__58-[TGModernEncryptedUpdates dequeueInActions:conversation:]_block_invoke:TGModernEncryptedUpdates.m">
      </ContextState>
      <ContextState
         contextName = "-[MessageSenderSecretItem decryptedMessageLayer17]:MessageSenderSecretItem.m">
         <PersistentStrings>
            <PersistentString
               value = "self.message.randomId">
            </PersistentString>
         </PersistentStrings>
      </ContextState>
      <ContextState
         contextName = "__42-[Storage insertMessages:completeHandler:]_block_invoke:Storage.m">
         <PersistentStrings>
            <PersistentString
               value = "message.n_id">
            </PersistentString>
         </PersistentStrings>
      </ContextState>
      <ContextState
         contextName = "-[TMCollectionPageController convertedRows:]:TMCollectionPageController.m">
      </ContextState>
      <ContextState
         contextName = "-[MessageTableItemGif initWithObject:]:MessageTableItemGif.m">
      </ContextState>
      <ContextState
         contextName = "-[MessageTableItemText updateWebPage]:MessageTableItemText.m">
      </ContextState>
      <ContextState
         contextName = "__46-[PhotoCollectionImageObject initDownloadItem]_block_invoke:PhotoCollectionImageObject.m">
         <PersistentStrings>
            <PersistentString
               value = "item.result.length">
            </PersistentString>
            <PersistentString
               value = "item.result">
            </PersistentString>
         </PersistentStrings>
      </ContextState>
      <ContextState
         contextName = "-[ChatInfoViewController setChat:]:ChatInfoViewController.m">
      </ContextState>
      <ContextState
<<<<<<< HEAD
=======
         contextName = "__49-[TGPasswosdMainViewController rebuildController]_block_invoke262:TGPasswosdMainViewController.m">
      </ContextState>
      <ContextState
>>>>>>> 84a4f62b
         contextName = "__25-[MTNetwork sendRequest:]_block_invoke:MTNetwork.m">
         <PersistentStrings>
            <PersistentString
               value = "_context">
            </PersistentString>
         </PersistentStrings>
      </ContextState>
      <ContextState
         contextName = "-[DownloadOperation initWithItem:]:DownloadOperation.m">
         <PersistentStrings>
            <PersistentString
               value = "self.downloaded">
            </PersistentString>
         </PersistentStrings>
      </ContextState>
      <ContextState
         contextName = "-[ChatParticipantRowView initWithFrame:]:ChatParticipantRowView.m">
      </ContextState>
      <ContextState
         contextName = "-[TMTableView keyDown:]:TMTableView.mm">
         <PersistentStrings>
            <PersistentString
               value = "theEvent.keyCode">
            </PersistentString>
            <PersistentString
               value = "self.listSelectedElementHash">
            </PersistentString>
         </PersistentStrings>
      </ContextState>
      <ContextState
         contextName = "-[TGProccessUpdates addStatefullUpdate:seq:pts:date:qts:pts_count:]:TGProccessUpdates.m">
      </ContextState>
      <ContextState
         contextName = "-[UsersManager setUserStatus:forUser:]:UsersManager.m">
         <PersistentStrings>
            <PersistentString
               value = "currentUser.status.was_online">
            </PersistentString>
            <PersistentString
               value = "currentUser.status.expires">
            </PersistentString>
            <PersistentString
               value = "status.was_online">
            </PersistentString>
         </PersistentStrings>
      </ContextState>
      <ContextState
         contextName = "-[MessagesViewController deleteSelectedMessages]:MessagesViewController.m">
         <PersistentStrings>
            <PersistentString
               value = "self.selectedMessages">
            </PersistentString>
         </PersistentStrings>
      </ContextState>
      <ContextState
         contextName = "-[MessageTableCellVideoView open]:MessageTableCellVideoView.m">
         <PersistentStrings>
            <PersistentString
               value = "self.item.message.media.video">
            </PersistentString>
         </PersistentStrings>
      </ContextState>
      <ContextState
         contextName = "-[MessagesTableView mouseDragged:]:MessagesTableView.m">
         <PersistentStrings>
            <PersistentString
               value = "i">
            </PersistentString>
         </PersistentStrings>
      </ContextState>
      <ContextState
         contextName = "__37-[MessageTableItemText updateWebPage]_block_invoke_2:MessageTableItemText.m">
      </ContextState>
      <ContextState
         contextName = "__40+[TGSecretAction dequeAllStorageActions]_block_invoke_2:TGSecretAction.m">
      </ContextState>
      <ContextState
         contextName = "__39-[TGProccessUpdates uptodate:qts:date:]_block_invoke:TGProccessUpdates.m">
      </ContextState>
      <ContextState
         contextName = "-[PlaceholderTextView setHidden:]:TMTextField.m">
         <PersistentStrings>
            <PersistentString
               value = "self.isHidden">
            </PersistentString>
         </PersistentStrings>
      </ContextState>
      <ContextState
         contextName = "-[MessageTableCellContainerView downloadProgressHandler:]:MessageTableCellContainerView.m">
         <PersistentStrings>
            <PersistentString
               value = "item.progress">
            </PersistentString>
         </PersistentStrings>
      </ContextState>
      <ContextState
         contextName = "_POPAnimationState::handleDidStop(signed char):POPAnimationInternal.h">
         <PersistentStrings>
            <PersistentString
               value = "delegate">
            </PersistentString>
         </PersistentStrings>
      </ContextState>
      <ContextState
         contextName = "__44-[StickersPanelView showAndSearch:animated:]_block_invoke:StickersPanelView.m">
      </ContextState>
      <ContextState
         contextName = "-[SearchViewController selectionDidChange:item:]:SearchViewController.m">
      </ContextState>
      <ContextState
         contextName = "__46-[PhotoCollectionImageObject initDownloadItem]_block_invoke_2:PhotoCollectionImageObject.m">
         <PersistentStrings>
            <PersistentString
               value = "item.result">
            </PersistentString>
         </PersistentStrings>
      </ContextState>
      <ContextState
         contextName = "__54-[DialogsHistoryController loadremote:limit:callback:]_block_invoke:DialogsHistoryController.m">
      </ContextState>
      <ContextState
         contextName = "__41-[TGPVMediaBehavior loadRemote:callback:]_block_invoke_2:TGPVMediaBehavior.m">
         <PersistentStrings>
            <PersistentString
               value = "messages">
            </PersistentString>
         </PersistentStrings>
      </ContextState>
      <ContextState
         contextName = "__open_user_by_name_block_invoke386:FileUtils.m">
      </ContextState>
      <ContextState
         contextName = "__45-[TGPVUserBehavior load:next:limit:callback:]_block_invoke:TGPVUserBehavior.m">
      </ContextState>
      <ContextState
         contextName = "__34-[LastSeenViewController loadView]_block_invoke:LastSeenViewController.m">
      </ContextState>
      <ContextState
         contextName = "__31-[TGProccessUpdates addUpdate:]_block_invoke:TGProccessUpdates.m">
      </ContextState>
      <ContextState
         contextName = "-[MessageTableCellWebPageView setItem:]:MessageTableCellWebPageView.m">
      </ContextState>
      <ContextState
         contextName = "__57-[MessagesViewController loadhistory:toEnd:prev:isFirst:]_block_invoke_2:MessagesViewController.m">
         <PersistentStrings>
            <PersistentString
               value = "result">
            </PersistentString>
            <PersistentString
               value = "self.table.scrollView.frame">
            </PersistentString>
         </PersistentStrings>
      </ContextState>
      <ContextState
         contextName = "-[TMButton drawRect:]:TMButton.m">
      </ContextState>
      <ContextState
         contextName = "-[TGModernEncryptedUpdates proccessServiceMessage:withLayer:params:conversation:]:TGModernEncryptedUpdates.m">
         <PersistentStrings>
            <PersistentString
               value = "message">
            </PersistentString>
            <PersistentString
               value = "action">
            </PersistentString>
         </PersistentStrings>
      </ContextState>
      <ContextState
         contextName = "__40-[PhoneChangeConfirmController loadView]_block_invoke_2:PhoneChangeConfirmController.m">
      </ContextState>
      <ContextState
         contextName = "-[TMNavigationController pushViewController:animated:]:TMNavigationController.m">
         <PersistentStrings>
            <PersistentString
               value = "oldViewController">
            </PersistentString>
         </PersistentStrings>
      </ContextState>
      <ContextState
         contextName = "-[DialogsManager updateTop:needUpdate:update_real_date:]:DialogsManager.m">
      </ContextState>
      <ContextState
         contextName = "-[MessageTableCellSocialView setItem:]:MessageTableCellSocialView.m">
         <PersistentStrings>
            <PersistentString
               value = "[item.social imageURL]">
            </PersistentString>
         </PersistentStrings>
      </ContextState>
      <ContextState
         contextName = "-[MTNetwork sendRequest:]:MTNetwork.m">
      </ContextState>
      <ContextState
         contextName = "-[MessageTableCellTextView setItem:]:MessageTableCellTextView.m">
      </ContextState>
      <ContextState
         contextName = "-[MessageTableCellPhotoView setItem:]:MessageTableCellPhotoView.m">
         <PersistentStrings>
            <PersistentString
               value = "item.blockSize">
            </PersistentString>
         </PersistentStrings>
      </ContextState>
      <ContextState
         contextName = "__41-[PrivacySettingsViewController loadView]_block_invoke192:PrivacySettingsViewController.m">
         <PersistentStrings>
            <PersistentString
               value = "self.disallowUsersAction">
            </PersistentString>
         </PersistentStrings>
      </ContextState>
      <ContextState
         contextName = "__31-[TGAllStickersTableView load:]_block_invoke:TGAllStickersTableView.m">
      </ContextState>
      <ContextState
         contextName = "__36-[DownloadOperation start:selector:]_block_invoke:DownloadOperation.m">
      </ContextState>
      <ContextState
         contextName = "-[DeleteRandomMessagesSenderItem performRequest]:DeleteRandomMessagesSenderItem.m">
      </ContextState>
      <ContextState
         contextName = "__32+[TGSecretAction _resendActions]_block_invoke_2:TGSecretAction.m">
      </ContextState>
      <ContextState
         contextName = "-[MessageTableItem startDownload:force:]:MessageTableItem.m">
         <PersistentStrings>
            <PersistentString
               value = "self.downloadItem">
            </PersistentString>
         </PersistentStrings>
      </ContextState>
      <ContextState
         contextName = "__39-[SearchViewController searchByString:]_block_invoke_2:SearchViewController.m">
         <PersistentStrings>
            <PersistentString
               value = "tags">
            </PersistentString>
            <PersistentString
               value = "self.type">
            </PersistentString>
            <PersistentString
               value = "self.type &amp; SearchTypeGlobalUsers">
            </PersistentString>
         </PersistentStrings>
      </ContextState>
      <ContextState
         contextName = "prettysize:ImageUtils.m">
         <PersistentStrings>
            <PersistentString
               value = "img.representations">
            </PersistentString>
            <PersistentString
               value = "[imageRep pixelsWide]">
            </PersistentString>
         </PersistentStrings>
      </ContextState>
      <ContextState
         contextName = "__24-[TGCTextView drawRect:]_block_invoke:TGCTextView.m">
         <PersistentStrings>
            <PersistentString
               value = "mark">
            </PersistentString>
         </PersistentStrings>
      </ContextState>
      <ContextState
         contextName = "__28-[StickersPanelView rebuild]_block_invoke:StickersPanelView.m">
         <PersistentStrings>
            <PersistentString
               value = "obj">
            </PersistentString>
         </PersistentStrings>
      </ContextState>
      <ContextState
         contextName = "-[SearchViewController remoteSearch:]:SearchViewController.m">
      </ContextState>
      <ContextState
         contextName = "-[DialogsViewController loadView]:DialogsViewController.mm">
         <PersistentStrings>
            <PersistentString
               value = "self.searchViewController.type">
            </PersistentString>
         </PersistentStrings>
      </ContextState>
      <ContextState
         contextName = "-[MessageTableCellPhotoView setCellState:]:MessageTableCellPhotoView.m">
         <PersistentStrings>
            <PersistentString
               value = "self.item.isset">
            </PersistentString>
            <PersistentString
               value = "self.item.message">
            </PersistentString>
            <PersistentString
               value = "((TL_destructMessage *)self.item.message).ttl_seconds">
            </PersistentString>
         </PersistentStrings>
      </ContextState>
      <ContextState
         contextName = "-[MessageTableCellGifView playAnimation]:MessageTableCellGifView.m">
         <PersistentStrings>
            <PersistentString
               value = "item.path">
            </PersistentString>
         </PersistentStrings>
      </ContextState>
      <ContextState
         contextName = "-[PrivacyArchiver rules]:PrivacyArchiver.m">
      </ContextState>
      <ContextState
         contextName = "-[DownloadPhotoCollectionItem initWithObject:size:]:DownloadPhotoCollectionItem.m">
      </ContextState>
      <ContextState
         contextName = "__50-[MessagesManager notifyMessage:update_real_date:]_block_invoke:MessagesManager.m">
         <PersistentStrings>
            <PersistentString
               value = "subTitle">
            </PersistentString>
         </PersistentStrings>
      </ContextState>
      <ContextState
         contextName = "__51-[NewContactsManager importCloudContacts:callback:]_block_invoke:NewContactsManager.m">
         <PersistentStrings>
            <PersistentString
               value = "importedSet.count">
            </PersistentString>
            <PersistentString
               value = "count">
            </PersistentString>
            <PersistentString
               value = "import">
            </PersistentString>
            <PersistentString
               value = "changedSet.count">
            </PersistentString>
            <PersistentString
               value = "abset.count">
            </PersistentString>
         </PersistentStrings>
      </ContextState>
      <ContextState
         contextName = "__66-[ChatHistoryController request:anotherSource:sync:selectHandler:]_block_invoke289:ChatHistoryController.m">
      </ContextState>
      <ContextState
         contextName = "__33-[PhoneChangeController loadView]_block_invoke_2:PhoneChangeController.m">
      </ContextState>
      <ContextState
         contextName = "-[TL_conversation updateNotifySettings:]:TL_conversation.m">
      </ContextState>
      <ContextState
         contextName = "-[MessageReplyContainer mouseUp:]:MessageReplyContainer.m">
         <PersistentStrings>
            <PersistentString
               value = "_replyObject.replyMessage">
            </PersistentString>
         </PersistentStrings>
      </ContextState>
      <ContextState
         contextName = "__41-[TMSharedMediaButton loadCount:peer_id:]_block_invoke:TMSharedMediaButton.m">
      </ContextState>
      <ContextState
         contextName = "__79-[TGPasswosdMainViewController setPassword:current_pswd_hash:email:hint:flags:]_block_invoke237:TGPasswosdMainViewController.m">
      </ContextState>
      <ContextState
         contextName = "-[MessageTableItemDocument initWithObject:]:MessageTableItemDocument.m">
         <PersistentStrings>
            <PersistentString
               value = "self.thumbObject.imageSize">
            </PersistentString>
            <PersistentString
               value = "self.message.media.document.thumb">
            </PersistentString>
         </PersistentStrings>
      </ContextState>
      <ContextState
         contextName = "-[TGPhotoViewerItem isEqual:]:TGPhotoViewerItem.m">
      </ContextState>
      <ContextState
         contextName = "-[ExternalDocumentSecretSenderItem performRequest]:ExternalDocumentSecretSenderItem.m">
         <PersistentStrings>
            <PersistentString
               value = "self.action">
            </PersistentString>
         </PersistentStrings>
      </ContextState>
      <ContextState
         contextName = "-[SearchMessagesView initWithFrame:]:SearchMessagesView.m">
         <PersistentStrings>
            <PersistentString
               value = "frameRect">
            </PersistentString>
         </PersistentStrings>
      </ContextState>
      <ContextState
         contextName = "-[SelectUsersTableView setExceptions:]:SelectUsersTableView.m">
         <PersistentStrings>
            <PersistentString
               value = "self.list">
            </PersistentString>
         </PersistentStrings>
      </ContextState>
      <ContextState
         contextName = "-[TGPVContainer runAnimation:]:TGPVContainer.m">
         <PersistentStrings>
            <PersistentString
               value = "self.layer">
            </PersistentString>
         </PersistentStrings>
      </ContextState>
      <ContextState
         contextName = "-[TGCTextView calcSelectedRange]:TGCTextView.m">
         <PersistentStrings>
            <PersistentString
               value = "self.marks">
            </PersistentString>
         </PersistentStrings>
      </ContextState>
      <ContextState
         contextName = "-[TL_invokeAfter serialize:]:MTProto.m">
      </ContextState>
      <ContextState
         contextName = "-[TGPVContainer initWithFrame:]:TGPVContainer.m">
      </ContextState>
      <ContextState
         contextName = "__53-[AccountSettingsViewController defaultContainerView]_block_invoke262:AccountSettingsViewController.m">
         <PersistentStrings>
            <PersistentString
               value = "self.navigationViewController">
            </PersistentString>
         </PersistentStrings>
      </ContextState>
      <ContextState
         contextName = "-[TL_localMessage conversation]:TL_localMessage.m">
      </ContextState>
      <ContextState
         contextName = "__39-[TGPhotoViewer convertPreviewObjects:]_block_invoke:TGPhotoViewer.m">
      </ContextState>
      <ContextState
         contextName = "__32-[Storage insertSecretInAction:]_block_invoke:Storage.m">
      </ContextState>
      <ContextState
         contextName = "__23-[DownloadItem notify:]_block_invoke_3:DownloadItem.m">
      </ContextState>
      <ContextState
         contextName = "__35-[TGPVImageObject initDownloadItem]_block_invoke:TGPVImageObject.m">
      </ContextState>
      <ContextState
         contextName = "-[TL_localMessage setDstate:]:TL_localMessage.m">
      </ContextState>
      <ContextState
         contextName = "-[TGModernEncryptedUpdates proccess17Layer:params:conversation:encryptedMessage:]:TGModernEncryptedUpdates.m">
      </ContextState>
      <ContextState
         contextName = "__37-[TGAllStickersTableView reloadData:]_block_invoke:TGAllStickersTableView.m">
         <PersistentStrings>
            <PersistentString
               value = "stickers">
            </PersistentString>
            <PersistentString
               value = "array">
            </PersistentString>
         </PersistentStrings>
      </ContextState>
      <ContextState
         contextName = "-[TGModernEncryptedUpdates proccess20Layer:params:conversation:encryptedMessage:]:TGModernEncryptedUpdates.m">
      </ContextState>
      <ContextState
         contextName = "-[MessageTableCellDocumentView setCellState:]:MessageTableCellDocumentView.m">
         <PersistentStrings>
            <PersistentString
               value = "self.item.state">
            </PersistentString>
            <PersistentString
               value = "self.item.isHasThumb">
            </PersistentString>
         </PersistentStrings>
      </ContextState>
      <ContextState
         contextName = "-[TGProccessUpdates proccessUpdate:]:TGProccessUpdates.m">
      </ContextState>
      <ContextState
         contextName = "__47-[MessagesViewController sendMessage:callback:]_block_invoke_2:MessagesViewController.m">
      </ContextState>
      <ContextState
         contextName = "__58-[TGModernEncryptedUpdates dequeueInActions:conversation:]_block_invoke_2:TGModernEncryptedUpdates.m">
      </ContextState>
      <ContextState
         contextName = "__42-[NewContactsManager importCloudContacts:]_block_invoke_2:NewContactsManager.m">
      </ContextState>
      <ContextState
         contextName = "__30-[TGAllStickersTableView load]_block_invoke:TGAllStickersTableView.m">
         <PersistentStrings>
            <PersistentString
               value = "sort">
            </PersistentString>
         </PersistentStrings>
      </ContextState>
      <ContextState
         contextName = "-[MesssageInputGrowingTextView setFont:]:MesssageInputGrowingTextView.m">
         <PersistentStrings>
            <PersistentString
               value = "self.font">
            </PersistentString>
         </PersistentStrings>
      </ContextState>
      <ContextState
         contextName = "__33-[DialogsManager updateReadList:]_block_invoke_2:DialogsManager.m">
         <PersistentStrings>
            <PersistentString
               value = "message.dialog.last_marked_message">
            </PersistentString>
            <PersistentString
               value = "message.n_id">
            </PersistentString>
         </PersistentStrings>
      </ContextState>
      <ContextState
         contextName = "-[TMTableView insert:atIndex:tableRedraw:]:TMTableView.mm">
         <PersistentStrings>
            <PersistentString
               value = "self.list">
            </PersistentString>
         </PersistentStrings>
      </ContextState>
      <ContextState
         contextName = "__34-[TGWebpageYTContainer mouseDown:]_block_invoke:TGWebpageYTContainer.m">
      </ContextState>
      <ContextState
         contextName = "-[SelectUserRowView redrawRow]:SelectUserRowView.m">
         <PersistentStrings>
            <PersistentString
               value = "[self rowItem].table">
            </PersistentString>
            <PersistentString
               value = "[[self rowItem].table selectLimit]">
            </PersistentString>
         </PersistentStrings>
      </ContextState>
      <ContextState
         contextName = "-[SearchItem initWithMessageItem:searchString:]:SearchItem.m">
         <PersistentStrings>
            <PersistentString
               value = "message">
            </PersistentString>
            <PersistentString
               value = "self.user">
            </PersistentString>
         </PersistentStrings>
      </ContextState>
      <ContextState
         contextName = "__54-[DialogsHistoryController loadremote:limit:callback:]_block_invoke_2:DialogsHistoryController.m">
         <PersistentStrings>
            <PersistentString
               value = "response">
            </PersistentString>
         </PersistentStrings>
      </ContextState>
      <ContextState
         contextName = "-[TMMediaController media:]:TMMediaController.mm">
      </ContextState>
      <ContextState
         contextName = "__37-[MessagesViewController sendMessage]_block_invoke_2:MessagesViewController.m">
      </ContextState>
      <ContextState
         contextName = "-[ExternalDocumentSecretSenderItem initWithConversation:document:]:ExternalDocumentSecretSenderItem.m">
      </ContextState>
      <ContextState
         contextName = "__29-[SelectUsersTableView ready]_block_invoke:SelectUsersTableView.m">
      </ContextState>
      <ContextState
         contextName = "-[TMCollectionPageController imageObjectWithPreview:]:TMCollectionPageController.m">
      </ContextState>
      <ContextState
         contextName = "-[TGPhotoViewer indexOfObject:]:TGPhotoViewer.m">
      </ContextState>
      <ContextState
         contextName = "-[TGAllStickersTableView load]:TGAllStickersTableView.m">
      </ContextState>
      <ContextState
         contextName = "-[MessageTableCellVideoView setItem:]:MessageTableCellVideoView.m">
         <PersistentStrings>
            <PersistentString
               value = "item.imageObject">
            </PersistentString>
         </PersistentStrings>
      </ContextState>
      <ContextState
         contextName = "__32-[MessagesManager TGsetMessage:]_block_invoke:MessagesManager.m">
      </ContextState>
      <ContextState
         contextName = "__35-[ChatHistoryController setFilter:]_block_invoke:ChatHistoryController.m">
         <PersistentStrings>
            <PersistentString
               value = "item.message.n_id">
            </PersistentString>
            <PersistentString
               value = "_conversation">
            </PersistentString>
            <PersistentString
               value = "_conversation.top_message">
            </PersistentString>
         </PersistentStrings>
      </ContextState>
      <ContextState
         contextName = "__41-[TGPVMediaBehavior loadRemote:callback:]_block_invoke:TGPVMediaBehavior.m">
      </ContextState>
      <ContextState
         contextName = "__42-[NewContactsManager importCloudContacts:]_block_invoke123:NewContactsManager.m">
      </ContextState>
      <ContextState
         contextName = "-[MainViewController loadView]:MainViewController.m">
         <PersistentStrings>
            <PersistentString
               value = "self.view.window">
            </PersistentString>
         </PersistentStrings>
      </ContextState>
      <ContextState
         contextName = "-[TGUser(Category) rebuildNames]:TGUserCategory.m">
         <PersistentStrings>
            <PersistentString
               value = "self.type">
            </PersistentString>
         </PersistentStrings>
      </ContextState>
      <ContextState
         contextName = "-[MessagesViewController loadView]:MessagesViewController.m">
         <PersistentStrings>
            <PersistentString
               value = "self.table">
            </PersistentString>
            <PersistentString
               value = "self.frameInit">
            </PersistentString>
            <PersistentString
               value = "self.view.bounds">
            </PersistentString>
         </PersistentStrings>
      </ContextState>
      <ContextState
         contextName = "-[TGModernEncryptedUpdates media:layer:file:]:TGModernEncryptedUpdates.m">
      </ContextState>
      <ContextState
         contextName = "-[MessagesTableView initWithFrame:]:MessagesTableView.m">
         <PersistentStrings>
            <PersistentString
               value = "frame">
            </PersistentString>
         </PersistentStrings>
      </ContextState>
      <ContextState
         contextName = "-[ConnectionStatusViewControllerView show:]:ConnectionStatusViewControllerView.m">
      </ContextState>
      <ContextState
         contextName = "-[TGPVImageView setObject:]:TGPVImageView.m">
      </ContextState>
      <ContextState
         contextName = "-[MessagesViewController tableView:viewForTableColumn:row:]:MessagesViewController.m">
         <PersistentStrings>
            <PersistentString
               value = "item">
            </PersistentString>
         </PersistentStrings>
      </ContextState>
      <ContextState
         contextName = "-[SearchViewController searchByString:]:SearchViewController.m">
      </ContextState>
      <ContextState
         contextName = "-[TMAvatarImageView rebuild:]:TMAvatarImageView.m">
         <PersistentStrings>
            <PersistentString
               value = "self.type">
            </PersistentString>
            <PersistentString
               value = "self.chat">
            </PersistentString>
            <PersistentString
               value = "self.broadcast.n_id ">
            </PersistentString>
            <PersistentString
               value = "self.user">
            </PersistentString>
         </PersistentStrings>
      </ContextState>
      <ContextState
         contextName = "-[SelectUsersTableView search:]:SelectUsersTableView.m">
         <PersistentStrings>
            <PersistentString
               value = "usernames">
            </PersistentString>
            <PersistentString
               value = "searchString.lenght">
            </PersistentString>
         </PersistentStrings>
      </ContextState>
      <ContextState
         contextName = "-[UpgradeLayerSenderItem performRequest]:UpgradeLayerSenderItem.m">
      </ContextState>
      <ContextState
         contextName = "__40-[ChatHistoryController markAsReceived:]_block_invoke:ChatHistoryController.m">
         <PersistentStrings>
            <PersistentString
               value = "max_id">
            </PersistentString>
            <PersistentString
               value = "saved_max_id">
            </PersistentString>
         </PersistentStrings>
      </ContextState>
      <ContextState
         contextName = "__51-[NewContactsManager importCloudContacts:callback:]_block_invoke_2115:NewContactsManager.m">
         <PersistentStrings>
            <PersistentString
               value = "abset.count">
            </PersistentString>
         </PersistentStrings>
      </ContextState>
      <ContextState
         contextName = "-[TGImageObject cacheKey]:TGImageObject.m">
      </ContextState>
      <ContextState
         contextName = "-[MessageTableCellGifView setItem:]:MessageTableCellGifView.m">
      </ContextState>
      <ContextState
         contextName = "-[DialogsManager createDialogForMessage:]:DialogsManager.m">
      </ContextState>
      <ContextState
         contextName = "+[SenderItem sendingDequeue]:SenderItem.m">
      </ContextState>
      <ContextState
         contextName = "-[MessageTableItemDocument isHasThumb]:MessageTableItemDocument.m">
         <PersistentStrings>
            <PersistentString
               value = "self.message.media.document.thumb">
            </PersistentString>
         </PersistentStrings>
      </ContextState>
      <ContextState
         contextName = "-[TMGrowingTextView textDidChange:]:TMGrowingTextView.m">
         <PersistentStrings>
            <PersistentString
               value = "self.font">
            </PersistentString>
         </PersistentStrings>
      </ContextState>
      <ContextState
         contextName = "-[TMSharedMediaButton setCount:]:TMSharedMediaButton.m">
         <PersistentStrings>
            <PersistentString
               value = "self.conversation">
            </PersistentString>
         </PersistentStrings>
      </ContextState>
      <ContextState
         contextName = "__open_card_block_invoke_2:FileUtils.m">
      </ContextState>
      <ContextState
         contextName = "-[Storage searchDialogsByPeers:needMessages:searchString:completeHandler:]:Storage.m">
         <PersistentStrings>
            <PersistentString
               value = "peers">
            </PersistentString>
         </PersistentStrings>
      </ContextState>
      <ContextState
         contextName = "__41-[UsersManager add:withCustomKey:update:]_block_invoke:UsersManager.m">
         <PersistentStrings>
            <PersistentString
               value = "">
            </PersistentString>
         </PersistentStrings>
      </ContextState>
      <ContextState
         contextName = "-[TGModernEncryptedUpdates proccessMessage:withLayer:params:conversation:]:TGModernEncryptedUpdates.m">
      </ContextState>
   </ContextStates>
</VariablesViewState><|MERGE_RESOLUTION|>--- conflicted
+++ resolved
@@ -1471,12 +1471,6 @@
          contextName = "-[ChatInfoViewController setChat:]:ChatInfoViewController.m">
       </ContextState>
       <ContextState
-<<<<<<< HEAD
-=======
-         contextName = "__49-[TGPasswosdMainViewController rebuildController]_block_invoke262:TGPasswosdMainViewController.m">
-      </ContextState>
-      <ContextState
->>>>>>> 84a4f62b
          contextName = "__25-[MTNetwork sendRequest:]_block_invoke:MTNetwork.m">
          <PersistentStrings>
             <PersistentString
